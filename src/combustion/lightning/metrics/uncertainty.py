--- conflicted
+++ resolved
@@ -93,17 +93,16 @@
 
     def _get_confidence(self, pred: Tensor, categorical: bool) -> Tensor:
         if not categorical:
-            return pred.sigmoid() if self.from_logits else pred
-        return pred.amax(dim=-1) if self.from_logits else pred.softmax(dim=-1)
+            conf = pred.sigmoid() if self.from_logits else pred
+        else:
+            conf = pred.amax(dim=-1) if self.from_logits else pred.softmax(dim=-1)
+        conf = conf.clamp(min=0, max=1)
+        return conf
 
     def update_binary(self, pred: Tensor, true: Tensor) -> None:
-<<<<<<< HEAD
-        if not self.from_logits:
-=======
         if self.from_logits:
             pred = pred.sigmoid()
         else:
->>>>>>> 3a0b335f
             assert (pred >= 0).all() and (pred <= 1).all()
 
         pred_cls = pred >= self.threshold
@@ -120,13 +119,9 @@
         self.total = self.total + total
 
     def update_categorical(self, pred: Tensor, true: Tensor) -> None:
-<<<<<<< HEAD
-        if not self.from_logits:
-=======
         if self.from_logits:
             pred = pred.softmax(dim=-1)
         else:
->>>>>>> 3a0b335f
             s = pred.sum(dim=-1)
             assert torch.allclose(s, torch.ones_like(s))
             del s
@@ -215,25 +210,14 @@
 
     def _get_confidence(self, pred: Tensor, categorical: bool) -> Tensor:
         if not categorical:
-<<<<<<< HEAD
-            conf = 1 - Entropy.compute_binary_entropy(pred, inplace=False, from_logits=self.from_logits)
-        else:
-            conf = 1 - Entropy.compute_categorical_entropy(pred, dim=-1, inplace=False, from_logits=self.from_logits)
-        assert (conf >= 0).all()
-        assert (conf <= 1).all()
-=======
             conf = 1 - Entropy.compute_binary_entropy(pred, inplace=False, from_logits=False)
         else:
             conf = 1 - Entropy.compute_categorical_entropy(pred, dim=-1, inplace=False, from_logits=False)
-        # assert (conf >= 0).all()
-        # assert (conf <= 1).all()
->>>>>>> 3a0b335f
+        conf = conf.clamp(min=0, max=1)
         return conf
 
 
 class ErrorAtUncertainty(UCE):
-<<<<<<< HEAD
-=======
     r"""Performs the UCE calculation, but returns the error and uncertainty for each bin without reduction.
     The output of this metric is sufficient for generating a plot of error rate vs uncertainty.
 
@@ -264,7 +248,6 @@
         from_logits:
             If ``True``, expect the inputs to be unnormalized logits
     """
->>>>>>> 3a0b335f
 
     def compute(self) -> Tuple[Tensor, Tensor, Tensor]:
         err = 1 - self.correct / self.total.clamp_min(1)
@@ -283,8 +266,6 @@
 
     @staticmethod
     def plot(entropy: Tensor, err: Tensor, ax: Optional[plt.Axes] = None) -> Optional[plt.Figure]:
-<<<<<<< HEAD
-=======
         r"""Generates a plot of error rate vs uncertainty.
 
         Args:
@@ -302,27 +283,15 @@
             :class:`matplotlib.pyplot.Figure` for the generated figure if ``ax`` was not provided, otherwise
             ``None``.
         """
->>>>>>> 3a0b335f
         if ax is None:
             fig, ax = ErrorAtUncertainty.create_fig()
         else:
             fig = None
-<<<<<<< HEAD
-        #argsort = entropy.argsort()
-        #assert (argsort == torch.arange(entropy.numel(), device=argsort.device)).all()
-        #entropy = entropy[argsort].contiguous()
-        #err = err[argsort].contiguous()
-=======
->>>>>>> 3a0b335f
         ax.plot(entropy.cpu(), err.cpu(), marker="o")
         return fig
 
     @staticmethod
     def create_fig(**kwargs) -> Tuple[plt.Figure, plt.Axes]:
-<<<<<<< HEAD
-        fig = plt.figure(**kwargs)
-        ax: plt.Axes = fig.add_subplot(111) # type: ignore
-=======
         r"""Sets up a Pyplot figure and axes for generating a plot of uncertainty vs error rate.
 
         Keyword Args:
@@ -333,7 +302,6 @@
         """
         fig = plt.figure(**kwargs)
         ax: plt.Axes = fig.add_subplot(111)  # type: ignore
->>>>>>> 3a0b335f
         ax.set_xlim(0.0, 1.0)
         ax.set_ylim(0.0, 1.0)
         ax.set_xlabel("Uncertainty")
