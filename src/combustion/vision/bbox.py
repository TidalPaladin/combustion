#!/usr/bin/env python
# -*- coding: utf-8 -*-

from typing import Dict, Optional, Tuple, Union

import torch
from numpy import ndarray
from torch import Tensor


try:
    import cv2
except ImportError:
    print("combustion.visualization requires the cv2 module")
    raise

CORRECT_BOX_COLOR = BOX_COLOR = (255, 0, 0)
TEXT_COLOR = (255, 255, 255)


def visualize_bbox(
    img: Union[Tensor, ndarray],
    bbox: Optional[Union[Tensor, ndarray]] = None,
    label: Optional[Union[Tensor, ndarray]] = None,
    scores: Optional[Union[Tensor, ndarray]] = None,
    class_names: Optional[Dict[int, str]] = None,
    box_color: Tuple[int, int, int] = (255, 0, 0),
    text_color: Tuple[int, int, int] = (255, 255, 255),
    label_alpha: float = 0.4,
    thickness: int = 2,
) -> Union[Tensor, ndarray]:
    r"""Adds bounding box visualization to an input array
    """
    original_img_type = type(img)

    img: Tensor = _check_input(img, "img", (2, 3))
    bbox: Optional[Tensor] = _check_input(bbox, "bbox", 2, (None, 4))
    label: Optional[Tensor] = _check_input(label, "label", 2, (None, 1))
    scores: Optional[Tensor] = _check_input(scores, "scores", 2, (None, 1))

    # permute to channels last
    if img.ndim == 3:
        img = img.permute(1, 2, 0)
    else:
        img = img.unsqueeze(-1)

    img, bbox, label = [x.cpu().numpy() if x is not None else None for x in (img, bbox, label)]

    # convert grayscale input to color for bounding boxes
    if img.shape[-1] < 3:
        img = cv2.cvtColor(img, cv2.COLOR_GRAY2RGB)

<<<<<<< HEAD
    if bbox is not None:
        for i, coords in enumerate(bbox):
            x_min, y_min, x_max, y_max = [int(c) for c in coords]

            # bounding box
            cv2.rectangle(
                img, (x_min, y_min), (x_max, y_max), box_color, thickness,
            )

            if label is not None:
                cls = label[i].item()
                if class_names is not None:
                    class_name = class_names[cls]
                else:
                    class_name = f"Class {cls}"

                if scores is not None:
                    class_name += f" - {scores[i]}"

                # tag bounding box with class name / integer id
                ((text_width, text_height), _) = cv2.getTextSize(class_name, cv2.FONT_HERSHEY_SIMPLEX, 0.35, 1)
                cv2.rectangle(img, (x_min, y_min - int(1.3 * text_height)), (x_min + text_width, y_min), box_color, -1)
                cv2.putText(
                    img,
                    class_name,
                    (x_min, y_min - int(0.3 * text_height)),
                    cv2.FONT_HERSHEY_SIMPLEX,
                    0.35,
                    text_color,
                    lineType=cv2.LINE_AA,
                )

    # restore original data type with channels first ordering
    channel, height, width = -1, 0, 1
=======
    # add bbox and class label for each box
    for coords, cls in zip(bbox, label):
        x_min, y_min, x_max, y_max = [int(c) for c in coords]

        # bounding box
        cv2.rectangle(
            img, (x_min, y_min), (x_max, y_max), box_color, thickness,
        )

        if class_names is not None:
            class_name = class_names[cls.item()]
        else:
            class_name = f"Class {cls}"

        # tag bounding box with class name / integer id
        ((text_width, text_height), _) = cv2.getTextSize(class_name, cv2.FONT_HERSHEY_SIMPLEX, 0.35, 1)
        overlay = img.copy()
        cv2.rectangle(overlay, (x_min, y_min - int(1.3 * text_height)), (x_min + text_width, y_min), box_color, -1)
        img = cv2.addWeighted(overlay, label_alpha, img, 1 - label_alpha, 0)
        cv2.putText(
            img,
            class_name,
            (x_min, y_min - int(0.3 * text_height)),
            cv2.FONT_HERSHEY_SIMPLEX,
            0.35,
            text_color,
            lineType=cv2.LINE_AA,
        )

>>>>>>> a4544245
    if original_img_type == Tensor:
        img = torch.from_numpy(img)
        img = img.permute(channel, height, width)
    else:
        img = img.transpose(channel, height, width)

    return img


def _check_input(x, name, ndim=None, shape=None):
    if name != "img" and x is None:
        return None
    elif x is None:
        raise ValueError(f"img cannot be None")

    if not isinstance(x, (Tensor, ndarray)):
        raise TypeError(f"Expected Tensor or np.ndarray for {name}, found {type(x)}")

    if isinstance(x, ndarray):
        x = torch.from_numpy(x)

    if ndim is not None:
        if isinstance(ndim, int):
            if x.ndim != ndim:
                raise ValueError(f"Expected {name}.ndim = {ndim}, found {x.ndim}")
        elif x.ndim < ndim[0] or x.ndim > ndim[1]:
            raise ValueError(f"Expected {ndim[0]} <= {name}.ndim = {ndim[1]}, found {x.ndim}")

    if shape is not None:
        for i, dim in enumerate(shape):
            if dim is not None and x.shape[i] != dim:
                raise ValueError(f"Expected {name}.shape = {shape}, found {x.shape}")

    return x<|MERGE_RESOLUTION|>--- conflicted
+++ resolved
@@ -50,7 +50,6 @@
     if img.shape[-1] < 3:
         img = cv2.cvtColor(img, cv2.COLOR_GRAY2RGB)
 
-<<<<<<< HEAD
     if bbox is not None:
         for i, coords in enumerate(bbox):
             x_min, y_min, x_max, y_max = [int(c) for c in coords]
@@ -85,37 +84,6 @@
 
     # restore original data type with channels first ordering
     channel, height, width = -1, 0, 1
-=======
-    # add bbox and class label for each box
-    for coords, cls in zip(bbox, label):
-        x_min, y_min, x_max, y_max = [int(c) for c in coords]
-
-        # bounding box
-        cv2.rectangle(
-            img, (x_min, y_min), (x_max, y_max), box_color, thickness,
-        )
-
-        if class_names is not None:
-            class_name = class_names[cls.item()]
-        else:
-            class_name = f"Class {cls}"
-
-        # tag bounding box with class name / integer id
-        ((text_width, text_height), _) = cv2.getTextSize(class_name, cv2.FONT_HERSHEY_SIMPLEX, 0.35, 1)
-        overlay = img.copy()
-        cv2.rectangle(overlay, (x_min, y_min - int(1.3 * text_height)), (x_min + text_width, y_min), box_color, -1)
-        img = cv2.addWeighted(overlay, label_alpha, img, 1 - label_alpha, 0)
-        cv2.putText(
-            img,
-            class_name,
-            (x_min, y_min - int(0.3 * text_height)),
-            cv2.FONT_HERSHEY_SIMPLEX,
-            0.35,
-            text_color,
-            lineType=cv2.LINE_AA,
-        )
-
->>>>>>> a4544245
     if original_img_type == Tensor:
         img = torch.from_numpy(img)
         img = img.permute(channel, height, width)
