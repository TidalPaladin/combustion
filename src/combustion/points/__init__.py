--- conflicted
+++ resolved
@@ -4,10 +4,7 @@
 from typing import Tuple
 
 from torch import Tensor
-<<<<<<< HEAD
-=======
 
->>>>>>> 4ce7e5b0
 from .crop import CenterCrop, center_crop
 from .transforms import RandomRotate, Rotate, center, random_rotate, rotate
 from .point_transformer import NearestNeighborCluster, FarthestPointsReduce
