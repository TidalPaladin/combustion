--- conflicted
+++ resolved
@@ -83,14 +83,13 @@
     assert img.shape == original_img.shape and torch.allclose(torch.as_tensor(img), torch.as_tensor(original_img))
 
 
-<<<<<<< HEAD
 def test_result_channels_first(img, label, bbox):
     result = visualize_bbox(img, bbox, label)
     assert result.shape[-2:] == (32, 32)
-=======
+
+
 def test_class_names(img, label, bbox):
     class_names = {1: "foo", 2: "bar"}
     no_names = visualize_bbox(img, bbox, label)
-    names = visualize_bbox(img, bbox, label, class_names)
-    assert names.shape == no_names.shape and not torch.allclose(torch.as_tensor(names), torch.as_tensor(no_names))
->>>>>>> a4544245
+    names = visualize_bbox(img, bbox, label, class_names=class_names)
+    assert names.shape == no_names.shape and not torch.allclose(torch.as_tensor(names), torch.as_tensor(no_names))