.PHONY: docs docker docker-dev clean clean-venv check ci-test pre-commit quality run style tag-version test venv upload upload-test

PY_VER=python3.8
PY_VER_SHORT=py$(shell echo $(PY_VER) | sed 's/[^0-9]*//g')
QUALITY_DIRS=src tests setup.py
CLEAN_DIRS=src tests
VENV=$(shell pwd)/venv
PYTHON=$(VENV)/bin/python

SPHINXBUILD=$(VENV)/bin/sphinx-build
#SPHINXOPTS=-W
export SPHINXBUILD
export SPHINXOPTS


LINE_LEN=120
DOC_LEN=120

VERSION := $(shell cat version.txt)

check: 
	$(MAKE) style
	$(MAKE) docs
	$(MAKE) test

ci-test: $(VENV)/bin/activate-test
	$(PYTHON) -m pytest \
		-rs \
		--cov=./src \
		--cov-report=xml \
		-s -v \
		-m "not ci_skip" \
		./tests/

docs: $(VENV)/bin/activate-docs
	#$(VENV)/bin/sphinx-apidoc -d 1 -E --implicit-namespaces -o docs src/combustion
	cd docs && make html 

docker: 
	docker build \
		--target release \
		-t combustion:latest \
		--file ./docker/Dockerfile \
		./

docker-dev:
	docker build \
		--target dev \
		-t combustion:latest-dev \
		--file ./docker/Dockerfile \
		./

clean: 
	find $(CLEAN_DIRS) -path '*/__pycache__/*' -delete
	find $(CLEAN_DIRS) -type d -name '__pycache__' -empty -delete
	find $(CLEAN_DIRS) -name '*@neomake*' -type f -delete
	find $(CLEAN_DIRS) -name '*.pyc' -type f -delete
	find $(CLEAN_DIRS) -name '*,cover' -type f -delete
	cd docs && make clean
	rm -rf docs/api docs/generated
	rm -rf dist

clean-venv:
	rm -rf $(VENV)

package: venv
	rm -rf dist
	$(PYTHON) -m pip install --upgrade setuptools wheel
	export COMBUSTION_BUILD_VERSION=$(VERSION) && $(PYTHON) setup.py sdist bdist_wheel

pre-commit: 
	pre-commit install

quality: $(VENV)/bin/activate-quality
	$(PYTHON) -m black --check --line-length $(LINE_LEN) --target-version $(PY_VER_SHORT) $(QUALITY_DIRS)
	$(PYTHON) -m flake8 --max-doc-length $(DOC_LEN) --max-line-length $(LINE_LEN) $(QUALITY_DIRS) 

DATA_PATH=$(shell pwd)/examples/basic/data
CONF_PATH=$(shell pwd)/examples/basic/conf
OUTPUT_PATH=$(shell pwd)/examples/basic/outputs

run: docker
	mkdir -p ./outputs ./data ./conf
	docker run --rm -it --name combustion \
		--gpus all \
		--shm-size 8G \
		-v $(DATA_PATH):/app/data \
		-v $(CONF_PATH):/app/conf \
		-v $(OUTPUT_PATH):/app/outputs \
		combustion:latest \
		-c "python examples/basic"

style: $(VENV)/bin/activate-quality
	$(PYTHON) -m autoflake -r -i --remove-all-unused-imports --remove-unused-variables $(QUALITY_DIRS)
	$(PYTHON) -m isort $(QUALITY_DIRS)
	$(PYTHON) -m autopep8 -a -r -i --max-line-length=$(LINE_LEN) $(QUALITY_DIRS)
	$(PYTHON) -m black --line-length $(LINE_LEN) --target-version $(PY_VER_SHORT) $(QUALITY_DIRS)

tag-version: 
	git tag -a "$(VERSION)"

test: $(VENV)/bin/activate-test
	$(PYTHON) -m pytest \
		-rs \
		--cov=./src \
		--cov-report=xml \
		-s -v \
		./tests/

test-%: $(VENV)/bin/activate-test
	$(PYTHON) -m pytest -rs -k $* -s -v ./tests/ 

test-pdb-%: $(VENV)/bin/activate-test
	$(PYTHON) -m pytest -rs --pdb -k $* -s -v ./tests/ 

upload: package
	$(PYTHON) -m pip install --upgrade twine
	$(PYTHON) -m twine upload --repository pypi dist/*

upload-test: package
	$(PYTHON) -m pip install --upgrade twine
	$(PYTHON) -m twine upload --repository testpypi dist/*

venv: $(VENV)/bin/activate

<<<<<<< HEAD
$(VENV)/bin/activate: setup.py 
	test -d $(VENV) || python -m venv $(VENV)
	$(PYTHON) -m pip install -U pip && \
		$(PYTHON) -m pip install -e .[dev] && \
		touch $(VENV)/bin/activate
	#$(PYTHON) -m pip install -e .[points]
=======
$(VENV)/bin/activate: setup.py requirements.txt
	test -d $(VENV) || $(PY_VER) -m venv $(VENV)
	$(PYTHON) -m pip install -U pip 
	$(PYTHON) -m pip install -e .
	touch $(VENV)/bin/activate

$(VENV)/bin/activate-%: requirements.%.txt
	test -d $(VENV) || $(PY_VER) -m venv $(VENV)
	$(PYTHON) -m pip install -U pip 
	$(PYTHON) -m pip install -r $<
	touch $(VENV)/bin/activate-$*
>>>>>>> 1061e002
<|MERGE_RESOLUTION|>--- conflicted
+++ resolved
@@ -123,14 +123,6 @@
 
 venv: $(VENV)/bin/activate
 
-<<<<<<< HEAD
-$(VENV)/bin/activate: setup.py 
-	test -d $(VENV) || python -m venv $(VENV)
-	$(PYTHON) -m pip install -U pip && \
-		$(PYTHON) -m pip install -e .[dev] && \
-		touch $(VENV)/bin/activate
-	#$(PYTHON) -m pip install -e .[points]
-=======
 $(VENV)/bin/activate: setup.py requirements.txt
 	test -d $(VENV) || $(PY_VER) -m venv $(VENV)
 	$(PYTHON) -m pip install -U pip 
@@ -141,5 +133,4 @@
 	test -d $(VENV) || $(PY_VER) -m venv $(VENV)
 	$(PYTHON) -m pip install -U pip 
 	$(PYTHON) -m pip install -r $<
-	touch $(VENV)/bin/activate-$*
->>>>>>> 1061e002
+	touch $(VENV)/bin/activate-$*